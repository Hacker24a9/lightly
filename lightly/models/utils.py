""" Utils for working with SSL models """

# Copyright (c) 2020. Lightly AG and its affiliates.
# All Rights Reserved

import math
import warnings
from typing import Dict, Iterable, List, Optional, Tuple, Union

import numpy as np
import torch
import torch.distributed as dist
import torch.nn as nn
from numpy.typing import NDArray
<<<<<<< HEAD
from torch.nn import Module, Sequential
from torch.nn.modules import CrossMapLRN2d, GroupNorm, LayerNorm, LocalResponseNorm
from torch.nn.modules.batchnorm import _NormBase
=======
from torch.nn import Module
from torch.nn.modules.batchnorm import _BatchNorm
>>>>>>> 889825af
from torch.nn.parameter import Parameter
from torchvision.ops import StochasticDepth

from lightly import _torchvision_vit_available

if _torchvision_vit_available:
    # Requires torchvision >=0.12
    from torchvision.models.vision_transformer import EncoderBlock


@torch.no_grad()
def batch_shuffle(
    batch: torch.Tensor, distributed: bool = False
) -> Tuple[torch.Tensor, torch.Tensor]:
    """Randomly shuffles all tensors in the batch.

    Args:
        batch:
            The batch to shuffle.
        distributed:
            If True then batches are shuffled across multiple gpus.

    Returns:
        A (batch, shuffle) tuple where batch is the shuffled version of the
        input batch and shuffle is an index to restore the original order.

    Examples:
        >>> # forward pass through the momentum model with batch shuffling
        >>> x1_shuffled, shuffle = batch_shuffle(x1)
        >>> f1 = moco_momentum(x1)
        >>> out0 = projection_head_momentum(f0)
        >>> out1 = batch_unshuffle(out1, shuffle)
    """
    if distributed:
        return batch_shuffle_distributed(batch)
    batch_size = batch.shape[0]
    shuffle = torch.randperm(batch_size, device=batch.device)
    return batch[shuffle], shuffle


@torch.no_grad()
def batch_unshuffle(
    batch: torch.Tensor,
    shuffle: torch.Tensor,
    distributed: bool = False,
) -> torch.Tensor:
    """Unshuffles a batch.

    Args:
        batch:
            The batch to unshuffle.
        shuffle:
            Index to unshuffle the batch.
        distributed:
            If True then the batch is unshuffled across multiple gpus.

    Returns:
        The unshuffled batch.

    Examples:
        >>> # forward pass through the momentum model with batch shuffling
        >>> x1_shuffled, shuffle = batch_shuffle(x1)
        >>> f1 = moco_momentum(x1)
        >>> out0 = projection_head_momentum(f0)
        >>> out1 = batch_unshuffle(out1, shuffle)
    """
    if distributed:
        return batch_unshuffle_distributed(batch, shuffle)
    unshuffle = torch.argsort(shuffle)
    return batch[unshuffle]


@torch.no_grad()
def concat_all_gather(x: torch.Tensor) -> torch.Tensor:
    """Returns concatenated instances of x gathered from all gpus.

    This code was taken and adapted from here:
    https://github.com/facebookresearch/moco.

    """
    output = [torch.empty_like(x) for _ in range(dist.get_world_size())]
    dist.all_gather(output, x, async_op=False)
    output = torch.cat(output, dim=0)
    return output


@torch.no_grad()
def batch_shuffle_distributed(batch: torch.Tensor) -> Tuple[torch.Tensor, torch.Tensor]:
    """Shuffles batch over multiple gpus.

    This code was taken and adapted from here:
    https://github.com/facebookresearch/moco.

    Args:
        batch:
            The tensor to shuffle.

    Returns:
        A (batch, shuffle) tuple where batch is the shuffled version of the
        input batch and shuffle is an index to restore the original order.

    """
    # gather from all gpus
    batch_size_this = batch.shape[0]
    batch_gather = concat_all_gather(batch)
    batch_size_all = batch_gather.shape[0]

    num_gpus = batch_size_all // batch_size_this

    # random shuffle index
    idx_shuffle = torch.randperm(batch_size_all).cuda()

    # broadcast to all gpus
    dist.broadcast(idx_shuffle, src=0)

    # index for restoring
    shuffle = torch.argsort(idx_shuffle)

    # shuffled index for this gpu
    gpu_idx = dist.get_rank()
    idx_this = idx_shuffle.view(num_gpus, -1)[gpu_idx]

    return batch_gather[idx_this], shuffle


@torch.no_grad()
def batch_unshuffle_distributed(
    batch: torch.Tensor, shuffle: torch.Tensor
) -> torch.Tensor:
    """Undo batch shuffle over multiple gpus.

    This code was taken and adapted from here:
    https://github.com/facebookresearch/moco.

    Args:
        batch:
            The tensor to unshuffle.
        shuffle:
            Index to restore the original tensor.

    Returns:
        The unshuffled tensor.

    """
    # gather from all gpus
    batch_size_this = batch.shape[0]
    batch_gather = concat_all_gather(batch)
    batch_size_all = batch_gather.shape[0]

    num_gpus = batch_size_all // batch_size_this

    # restored index for this gpu
    gpu_idx = dist.get_rank()
    idx_this = shuffle.view(num_gpus, -1)[gpu_idx]

    return batch_gather[idx_this]


def deactivate_requires_grad(model: nn.Module):
    """Deactivates the requires_grad flag for all parameters of a model.

    This has the same effect as permanently executing the model within a `torch.no_grad()`
    context. Use this method to disable gradient computation and therefore
    training for a model.

    Examples:
        >>> backbone = resnet18()
        >>> deactivate_requires_grad(backbone)
    """
    for param in model.parameters():
        param.requires_grad = False


def activate_requires_grad(model: nn.Module):
    """Activates the requires_grad flag for all parameters of a model.

    Use this method to activate gradients for a model (e.g. after deactivating
    them using `deactivate_requires_grad(...)`).

    Examples:
        >>> backbone = resnet18()
        >>> activate_requires_grad(backbone)
    """
    for param in model.parameters():
        param.requires_grad = True


@torch.no_grad()
def update_momentum(model: nn.Module, model_ema: nn.Module, m: float):
    """Updates parameters of `model_ema` with Exponential Moving Average of `model`

    Momentum encoders are a crucial component fo models such as MoCo or BYOL.

    Examples:
        >>> backbone = resnet18()
        >>> projection_head = MoCoProjectionHead()
        >>> backbone_momentum = copy.deepcopy(moco)
        >>> projection_head_momentum = copy.deepcopy(projection_head)
        >>>
        >>> # update momentum
        >>> update_momentum(moco, moco_momentum, m=0.999)
        >>> update_momentum(projection_head, projection_head_momentum, m=0.999)
    """
    for model_ema, model in zip(model_ema.parameters(), model.parameters()):
        model_ema.data = model_ema.data * m + model.data * (1.0 - m)


@torch.no_grad()
def normalize_weight(weight: nn.Parameter, dim: int = 1, keepdim: bool = True):
    """Normalizes the weight to unit length along the specified dimension."""
    weight.div_(torch.norm(weight, dim=dim, keepdim=keepdim))


# copy paste from PyTorch master branch as it is not available in older releases
# source: https://github.com/pytorch/pytorch/blob/20ac7362009dd8e0aca6e72fc9357773136a83b8/torch/nn/init.py#L22-L54
def _no_grad_trunc_normal(
    tensor: torch.Tensor,
    mean: float,
    std: float,
    a: float,
    b: float,
) -> torch.Tensor:
    """Initializes the input tensor with a truncated normal distribution.

    This method is based on https://people.sc.fsu.edu/~jburkardt/presentations/truncated_normal.pdf

    Args:
        tensor:
            The tensor to initialize.
        mean:
            Mean of the distribution.
        std:
            Standard deviation of the distribution.
        a:
            Minimum value of the distribution, values below will be clamped.
        b:
            Maximum value of the distribution, values above will be clamped.

    """

    def norm_cdf(x):
        # Computes standard normal cumulative distribution function
        return (1.0 + math.erf(x / math.sqrt(2.0))) / 2.0

    if (mean < a - 2 * std) or (mean > b + 2 * std):
        warnings.warn(
            "mean is more than 2 std from [a, b] in nn.init.trunc_normal_. "
            "The distribution of values may be incorrect.",
            stacklevel=2,
        )

    with torch.no_grad():
        # Values are generated by using a truncated uniform distribution and
        # then using the inverse CDF for the normal distribution.
        # Get upper and lower cdf values
        l = norm_cdf((a - mean) / std)
        u = norm_cdf((b - mean) / std)

        # Uniformly fill tensor with values from [l, u], then translate to
        # [2l-1, 2u-1].
        tensor.uniform_(2 * l - 1, 2 * u - 1)

        # Use inverse cdf transform for normal distribution to get truncated
        # standard normal
        tensor.erfinv_()

        # Transform to proper mean, std
        tensor.mul_(std * math.sqrt(2.0))
        tensor.add_(mean)

        # Clamp to ensure it's in the proper range
        tensor.clamp_(min=a, max=b)
        return tensor


def repeat_token(token: torch.Tensor, size: Tuple[int, int]) -> torch.Tensor:
    """Repeats a token size times.

    Args:
        token:
            Token tensor with shape (1, 1, dim).
        size:
            (batch_size, sequence_length) tuple.

    Returns:
        Tensor with shape (batch_size, sequence_length, dim) containing copies
        of the input token.

    """
    batch_size, sequence_length = size
    return token.repeat(batch_size, sequence_length, 1)


def expand_index_like(index: torch.Tensor, tokens: torch.Tensor) -> torch.Tensor:
    """Expands the index along the last dimension of the input tokens.

    Args:
        index:
            Index tensor with shape (batch_size, idx_length) where each entry is
            an index in [0, sequence_length).
        tokens:
            Tokens tensor with shape (batch_size, sequence_length, dim).

    Returns:
        Index tensor with shape (batch_size, idx_length, dim) where the original
        indices are repeated dim times along the last dimension.

    """
    dim = tokens.shape[-1]
    index = index.unsqueeze(-1).expand(-1, -1, dim)
    return index


def get_at_index(tokens: torch.Tensor, index: torch.Tensor) -> torch.Tensor:
    """Selects tokens at index.

    Args:
        tokens:
            Token tensor with shape (batch_size, sequence_length, dim).
        index:
            Index tensor with shape (batch_size, index_length) where each entry is
            an index in [0, sequence_length).

    Returns:
        Token tensor with shape (batch_size, index_length, dim) containing the
        selected tokens.

    """
    index = expand_index_like(index, tokens)
    return torch.gather(tokens, 1, index)


def set_at_index(
    tokens: torch.Tensor, index: torch.Tensor, value: torch.Tensor
) -> torch.Tensor:
    """Copies all values into the input tensor at the given indices.

    Args:
        tokens:
            Tokens tensor with shape (batch_size, sequence_length, dim).
        index:
            Index tensor with shape (batch_size, index_length).
        value:
            Value tensor with shape (batch_size, index_length, dim).

    Returns:
        Tokens tensor with shape (batch_size, sequence_length, dim) containing
        the new values.

    """
    index = expand_index_like(index, tokens)
    return torch.scatter(tokens, 1, index, value)


def mask_at_index(
    tokens: torch.Tensor, index: torch.Tensor, mask_token: torch.Tensor
) -> torch.Tensor:
    """Copies mask token into the input tensor at the given indices.

    Args:
        tokens:
            Tokens tensor with shape (batch_size, sequence_length, dim).
        index:
            Index tensor with shape (batch_size, index_length).
        mask_token:
            Value tensor with shape (1, 1, dim).

    Returns:
        Tokens tensor with shape (batch_size, sequence_length, dim) containing
        the new values.

    """
    mask = tokens.new_zeros(tokens.shape)
    mask = set_at_index(mask, index, 1)
    return (1 - mask) * tokens + mask * mask_token


def prepend_class_token(
    tokens: torch.Tensor, class_token: torch.Tensor
) -> torch.Tensor:
    """Prepends class token to tokens.

    Args:
        tokens:
            Tokens tensor with shape (batch_size, sequence_length, dim).
        class_token:
            Class token with shape (1, 1, dim).

    Returns:
        Tokens tensor with the class token prepended at index 0 in every
        sequence. The tensor has shape (batch_size, sequence_length + 1, dim).
    """
    batch_size = tokens.shape[0]
    batch_class_token = class_token.expand(batch_size, -1, -1)
    return torch.cat([batch_class_token, tokens], dim=1)


def patchify(images: torch.Tensor, patch_size: int) -> torch.Tensor:
    """Converts a batch of input images into patches.

    Args:
        images:
            Images tensor with shape (batch_size, channels, height, width)
        patch_size:
            Patch size in pixels. Image width and height must be multiples of
            the patch size.

    Returns:
        Patches tensor with shape (batch_size, num_patches, channels * patch_size ** 2)
        where num_patches = image_width / patch_size * image_height / patch_size.

    """
    # N, C, H, W = (batch_size, channels, height, width)
    N, C, H, W = images.shape
    assert H == W and H % patch_size == 0

    patch_h = patch_w = H // patch_size
    num_patches = patch_h * patch_w
    patches = images.reshape(shape=(N, C, patch_h, patch_size, patch_w, patch_size))
    patches = torch.einsum("nchpwq->nhwpqc", patches)
    patches = patches.reshape(shape=(N, num_patches, patch_size**2 * C))
    return patches


def random_token_mask(
    size: Tuple[int, int],
    mask_ratio: float = 0.6,
    mask_class_token: bool = False,
    device: Optional[Union[torch.device, str]] = None,
) -> torch.Tensor:
    """Creates random token masks.

    Args:
        size:
            Size of the token batch for which to generate masks.
            Should be (batch_size, sequence_length).
        mask_ratio:
            Percentage of tokens to mask.
        mask_class_token:
            If False the class token is never masked. If True the class token
            might be masked.
        device:
            Device on which to create the index masks.

    Returns:
        A (index_keep, index_mask) tuple where each index is a tensor.
        index_keep contains the indices of the unmasked tokens and has shape
        (batch_size, num_keep). index_mask contains the indices of the masked
        tokens and has shape (batch_size, sequence_length - num_keep).
        num_keep is equal to sequence_length * (1- mask_ratio).

    """
    batch_size, sequence_length = size
    num_keep = int(sequence_length * (1 - mask_ratio))

    noise = torch.rand(batch_size, sequence_length, device=device)
    if not mask_class_token and sequence_length > 0:
        # make sure that class token is not masked
        noise[:, 0] = -1
        num_keep = max(1, num_keep)

    # get indices of tokens to keep
    indices = torch.argsort(noise, dim=1)
    idx_keep = indices[:, :num_keep]
    idx_mask = indices[:, num_keep:]

    return idx_keep, idx_mask


def nearest_neighbors(
    input_maps: torch.Tensor,
    candidate_maps: torch.Tensor,
    distances: torch.Tensor,
    num_matches: int,
) -> Tuple[torch.Tensor, torch.Tensor]:
    """Finds the nearest neighbors of the maps in input_maps in candidate_maps.

    Args:
        input_maps:
            A tensor of maps for which to find nearest neighbors.
            It has size: [batch_size, input_map_size, feature_dimension]
        candidate_maps:
            A tensor of maps to search for nearest neighbors.
            It has size: [batch_size, candidate_map_size, feature_dimension]
        distances:
            A tensor of distances between the maps in input_maps and candidate_maps.
            It has size: [batch_size, input_map_size, candidate_map_size]
        num_matches:
            Number of nearest neighbors to return. If num_matches is None or -1,
            all the maps in candidate_maps are considered.

    Returns:
        A tuple of tensors, containing the nearest neighbors in input_maps and candidate_maps.
        They both have size: [batch_size, input_map_size, feature_dimension]
    """

    if num_matches is None or num_matches == -1 or num_matches > input_maps.size(1):
        num_matches = input_maps.size(1)

    # Find nearest neighbour of each input element in the candidate map
    topk_values, topk_indices = distances.topk(
        k=1, dim=2, largest=False
    )  # [bsz, input_map_size, 1]
    topk_values = topk_values.squeeze(-1)  # [bsz, input_map_size]

    # Select num_matches neighbors pairs having the lowest distance value.
    _, min_indices = topk_values.topk(
        k=num_matches, dim=1, largest=False
    )  # [bsz, num_matches]

    # Create the filtered input map with num_matches lowest distance values.
    feature_dimension = input_maps.shape[2]
    filtered_input_maps = torch.gather(
        input_maps, 1, min_indices.unsqueeze(-1).expand(-1, -1, feature_dimension)
    )  # [bsz, num_matches, feature_dimension]

    # Create candidate maps in the same way as input maps, but using corrispondent candidate values
    selected_candidate_maps = torch.gather(
        candidate_maps, 1, topk_indices.expand(-1, -1, feature_dimension)
    )  # [bsz, input_map_size, feature_dimension]
    filtered_candidate_maps = torch.gather(
        selected_candidate_maps,
        1,
        min_indices.unsqueeze(-1).expand(-1, -1, feature_dimension),
    )  # [bsz, num_matches, feature_dimension]

    return filtered_input_maps, filtered_candidate_maps


_NORM_LAYERS = (_NormBase, LayerNorm, CrossMapLRN2d, LocalResponseNorm, GroupNorm)


def get_weight_decay_parameters(
    modules: Iterable[Module],
    decay_norm: bool = False,
    decay_bias: bool = False,
    norm_layers: Tuple[Module] = _NORM_LAYERS,
) -> Tuple[List[Parameter], List[Parameter]]:
    """Returns all parameters of the modules that should be decayed and not decayed.

    Args:
        modules:
            List of modules to get the parameters from.
        decay_norm:
            If True, normalization parameters are decayed.
        decay_bias:
            If True, bias parameters are decayed.
        norm_layers:
            Tuple of normalization classes to decay if decay_norm is True.

    Returns:
        (params, params_no_weight_decay) tuple.
    """
    params = []
    params_no_weight_decay = []
    for module in modules:
        for mod in module.modules():
            if isinstance(mod, norm_layers):
                if not decay_norm:
                    params_no_weight_decay.extend(mod.parameters(recurse=False))
                else:
                    params.extend(mod.parameters(recurse=False))
            else:
                for name, param in mod.named_parameters(recurse=False):
                    if not decay_bias and name.endswith("bias"):
                        params_no_weight_decay.append(param)
                    else:
                        params.append(param)
    return params, params_no_weight_decay


<<<<<<< HEAD
def get_named_leaf_modules(module: Module) -> Dict[str, Module]:
    """Returns all leaf modules of the model with their names."""
    return {
        name: mod for name, mod in module.named_modules() if not any(mod.children())
    }


def add_stochastic_depth_to_blocks(vit: Module, prob: float = 0.0, mode="row") -> None:
    """Adds stochastic depth dropout to all transformer blocks."""
    if prob <= 0:
        return

    for mod in vit.modules():
        if isinstance(mod, EncoderBlock):
            mod.dropout = Sequential(mod.dropout, StochasticDepth(p=prob, mode=mode))
            mod.mlp = Sequential(mod.mlp, StochasticDepth(p=prob, mode=mode))


def get_2d_sine_cosine_positional_embedding(
    embed_dim: int, grid_size: int, cls_token: bool
) -> NDArray[np.float32]:
    """Generates 2D sine-cosine positional embedding.

    Code follows: https://github.com/facebookresearch/mae/blob/main/util/pos_embed.py
=======
def trunc_normal_(tensor, mean=0.0, std=1.0, a=-2.0, b=2.0):
    return _no_grad_trunc_normal(tensor, mean, std, a, b)


def apply_masks(x, masks):
    """
    :param x: tensor of shape [B (batch-size), N (num-patches), D (feature-dim)]
    :param masks: list of tensors containing indices of patches in [N] to keep
    """
    all_x = []
    for m in masks:
        mask_keep = m.unsqueeze(-1).repeat(1, 1, x.size(-1))
        all_x += [torch.gather(x, dim=1, index=mask_keep)]
    return torch.cat(all_x, dim=0)


def repeat_interleave_batch(x, B, repeat):
    N = len(x) // B
    x = torch.cat(
        [
            torch.cat([x[i * B : (i + 1) * B] for _ in range(repeat)], dim=0)
            for i in range(N)
        ],
        dim=0,
    )
    return x


def get_2d_sincos_pos_embed(
    embed_dim: int, grid_size: int, cls_token: bool = False
) -> NDArray[np.float_]:
    """Returns 2D sin-cos embeddings. Code from [0].

    - [0]: https://github.com/facebookresearch/ijepa
>>>>>>> 889825af

    Args:
        embed_dim:
            Embedding dimension.
        grid_size:
<<<<<<< HEAD
            Height and width of the grid.
        cls_token:
            If True, a positional embedding for the class token is generated.
    Returns:
        Positional embedding with shape (grid_size * grid_size, embed_dim) or
        (1 + grid_size * grid_size, embed_dim) if cls_token is True.
    """
    grid_h = np.arange(grid_size, dtype=np.float32)
    grid_w = np.arange(grid_size, dtype=np.float32)
=======
            Grid height and width. Should usually be set to sqrt(sequence length).
        cls_token:
            If True, a positional embedding for the class token is prepended to the returned
            embeddings.

    Returns:
        Positional embeddings array with size (grid_size * grid_size, embed_dim) if cls_token is False.
        If cls_token is True, a (1 + grid_size * grid_size, embed_dim) array is returned.
    """
    grid_h = np.arange(grid_size, dtype=float)
    grid_w = np.arange(grid_size, dtype=float)
>>>>>>> 889825af
    grid = np.meshgrid(grid_w, grid_h)  # here w goes first
    grid = np.stack(grid, axis=0)

    grid = grid.reshape([2, 1, grid_size, grid_size])
<<<<<<< HEAD
    pos_embed = get_2d_sine_cosine_positional_embedding_from_grid(embed_dim, grid)
=======
    pos_embed = get_2d_sincos_pos_embed_from_grid(embed_dim, grid)
>>>>>>> 889825af
    if cls_token:
        pos_embed = np.concatenate([np.zeros([1, embed_dim]), pos_embed], axis=0)
    return pos_embed


<<<<<<< HEAD
def get_2d_sine_cosine_positional_embedding_from_grid(
    embed_dim: int, grid: NDArray[np.float32]
) -> NDArray[np.float32]:
    """Generates 2D sine-cosine positional embedding from a grid.

    Code follows: https://github.com/facebookresearch/mae/blob/main/util/pos_embed.py
=======
def get_2d_sincos_pos_embed_from_grid(
    embed_dim: int, grid: NDArray[np.int_]
) -> NDArray[np.float_]:
    """Returns 2D sin-cos embeddings grid. Code from [0].

    - [0]: https://github.com/facebookresearch/ijepa
>>>>>>> 889825af

    Args:
        embed_dim:
            Embedding dimension.
        grid:
<<<<<<< HEAD
            Grid of shape (2, grid_size, grid_size) with x and y coordinates.
    Returns:
        Positional embedding with shape (grid_size * grid_size, embed_dim).
    """
    assert embed_dim % 2 == 0

    # Use half of dimensions to encode grid_h.
    # (grid_size * grid_size, embed_dim/2)
    emb_h = get_1d_sine_cosine_positional_embedding_from_positions(
        embed_dim // 2, grid[0]
    )
    # (grid_size * grid_size, embed_dim/2)
    emb_w = get_1d_sine_cosine_positional_embedding_from_positions(
        embed_dim // 2, grid[1]
    )

    emb = np.concatenate([emb_h, emb_w], axis=1)  # (grid_size * grid_size, embed_dim)
    return emb


def get_1d_sine_cosine_positional_embedding_from_positions(
    embed_dim: int, pos: NDArray[np.float32]
) -> NDArray[np.float32]:
    """Generates 1D sine-cosine positional embedding from positions.

    Code follows: https://github.com/facebookresearch/mae/blob/main/util/pos_embed.py
=======
            2-dimensional grid to embed.

    Returns:
        Positional embeddings array with size (grid_size * grid_size, embed_dim).
    """
    assert embed_dim % 2 == 0

    # use half of dimensions to encode grid_h
    emb_h = get_1d_sincos_pos_embed_from_grid(embed_dim // 2, grid[0])  # (H*W, D/2)
    emb_w = get_1d_sincos_pos_embed_from_grid(embed_dim // 2, grid[1])  # (H*W, D/2)

    emb = np.concatenate([emb_h, emb_w], axis=1)  # (H*W, D)
    return emb


def get_1d_sincos_pos_embed(
    embed_dim: int, grid_size: int, cls_token: bool = False
) -> NDArray[np.float_]:
    """Returns 1D sin-cos embeddings. Code from [0].

    - [0]: https://github.com/facebookresearch/ijepa

    Args:
        embed_dim:
            Embedding dimension.
        grid_size:
            Grid height and width. Should usually be set to sqrt(sequence length).
        cls_token:
            If True, a positional embedding for the class token is prepended to the returned
            embeddings.

    Returns:
        Positional embeddings array with size (grid_size, embed_dim) if cls_token is False.
        If cls_token is True, a (1 + grid_size, embed_dim) array is returned.
    """
    grid = np.arange(grid_size, dtype=float)
    pos_embed = get_1d_sincos_pos_embed_from_grid(embed_dim, grid)
    if cls_token:
        pos_embed = np.concatenate([np.zeros([1, embed_dim]), pos_embed], axis=0)
    return pos_embed


def get_1d_sincos_pos_embed_from_grid(
    embed_dim: int, pos: NDArray[np.int_]
) -> NDArray[np.float_]:
    """Returns 1D sin-cos embeddings grid. Code from [0].

    - [0]: https://github.com/facebookresearch/ijepa
>>>>>>> 889825af

    Args:
        embed_dim:
            Embedding dimension.
        pos:
<<<<<<< HEAD
            Positions to be encoded with shape (N, M).
    Returns:
        Positional embedding with shape (N * M, embed_dim).
    """
    assert embed_dim % 2 == 0
    omega = np.arange(embed_dim // 2, dtype=np.float32)
    omega /= embed_dim / 2.0
    omega = 1.0 / 10000**omega  # (embed_dim/2,)

    pos = pos.reshape(-1)  # (N*M,)
    out = np.einsum("m,d->md", pos, omega)  # (N*M, embed_dim/2), outer product

    emb_sin = np.sin(out)  # (N*M, embed_dim/2)
    emb_cos = np.cos(out)  # (N*M, embed_dim/2)

    emb = np.concatenate([emb_sin, emb_cos], axis=1)  # (N*M, embed_dim)
=======
            1-dimensional grid to embed.

    Returns:
        Positional embeddings array with size (grid_size, embed_dim).
    """
    assert embed_dim % 2 == 0
    omega = np.arange(embed_dim // 2, dtype=float)
    omega /= embed_dim / 2.0
    omega = 1.0 / 10000**omega  # (D/2,)

    pos = pos.reshape(-1)  # (M,)
    out = np.einsum("m,d->md", pos, omega)  # (M, D/2), outer product

    emb_sin = np.sin(out)  # (M, D/2)
    emb_cos = np.cos(out)  # (M, D/2)

    emb = np.concatenate([emb_sin, emb_cos], axis=1)  # (M, D)
>>>>>>> 889825af
    return emb<|MERGE_RESOLUTION|>--- conflicted
+++ resolved
@@ -5,21 +5,17 @@
 
 import math
 import warnings
-from typing import Dict, Iterable, List, Optional, Tuple, Union
+from typing import Dict, Iterable, List, Optional, Tuple, Type, Union
 
 import numpy as np
 import torch
 import torch.distributed as dist
 import torch.nn as nn
 from numpy.typing import NDArray
-<<<<<<< HEAD
 from torch.nn import Module, Sequential
 from torch.nn.modules import CrossMapLRN2d, GroupNorm, LayerNorm, LocalResponseNorm
 from torch.nn.modules.batchnorm import _NormBase
-=======
 from torch.nn import Module
-from torch.nn.modules.batchnorm import _BatchNorm
->>>>>>> 889825af
 from torch.nn.parameter import Parameter
 from torchvision.ops import StochasticDepth
 
@@ -556,7 +552,7 @@
     modules: Iterable[Module],
     decay_norm: bool = False,
     decay_bias: bool = False,
-    norm_layers: Tuple[Module] = _NORM_LAYERS,
+    norm_layers: Tuple[Type[Module], ...] = _NORM_LAYERS,
 ) -> Tuple[List[Parameter], List[Parameter]]:
     """Returns all parameters of the modules that should be decayed and not decayed.
 
@@ -591,7 +587,6 @@
     return params, params_no_weight_decay
 
 
-<<<<<<< HEAD
 def get_named_leaf_modules(module: Module) -> Dict[str, Module]:
     """Returns all leaf modules of the model with their names."""
     return {
@@ -616,48 +611,11 @@
     """Generates 2D sine-cosine positional embedding.
 
     Code follows: https://github.com/facebookresearch/mae/blob/main/util/pos_embed.py
-=======
-def trunc_normal_(tensor, mean=0.0, std=1.0, a=-2.0, b=2.0):
-    return _no_grad_trunc_normal(tensor, mean, std, a, b)
-
-
-def apply_masks(x, masks):
-    """
-    :param x: tensor of shape [B (batch-size), N (num-patches), D (feature-dim)]
-    :param masks: list of tensors containing indices of patches in [N] to keep
-    """
-    all_x = []
-    for m in masks:
-        mask_keep = m.unsqueeze(-1).repeat(1, 1, x.size(-1))
-        all_x += [torch.gather(x, dim=1, index=mask_keep)]
-    return torch.cat(all_x, dim=0)
-
-
-def repeat_interleave_batch(x, B, repeat):
-    N = len(x) // B
-    x = torch.cat(
-        [
-            torch.cat([x[i * B : (i + 1) * B] for _ in range(repeat)], dim=0)
-            for i in range(N)
-        ],
-        dim=0,
-    )
-    return x
-
-
-def get_2d_sincos_pos_embed(
-    embed_dim: int, grid_size: int, cls_token: bool = False
-) -> NDArray[np.float_]:
-    """Returns 2D sin-cos embeddings. Code from [0].
-
-    - [0]: https://github.com/facebookresearch/ijepa
->>>>>>> 889825af
 
     Args:
         embed_dim:
             Embedding dimension.
         grid_size:
-<<<<<<< HEAD
             Height and width of the grid.
         cls_token:
             If True, a positional embedding for the class token is generated.
@@ -667,54 +625,33 @@
     """
     grid_h = np.arange(grid_size, dtype=np.float32)
     grid_w = np.arange(grid_size, dtype=np.float32)
-=======
-            Grid height and width. Should usually be set to sqrt(sequence length).
-        cls_token:
-            If True, a positional embedding for the class token is prepended to the returned
-            embeddings.
-
-    Returns:
-        Positional embeddings array with size (grid_size * grid_size, embed_dim) if cls_token is False.
-        If cls_token is True, a (1 + grid_size * grid_size, embed_dim) array is returned.
-    """
-    grid_h = np.arange(grid_size, dtype=float)
-    grid_w = np.arange(grid_size, dtype=float)
->>>>>>> 889825af
     grid = np.meshgrid(grid_w, grid_h)  # here w goes first
     grid = np.stack(grid, axis=0)
 
     grid = grid.reshape([2, 1, grid_size, grid_size])
-<<<<<<< HEAD
     pos_embed = get_2d_sine_cosine_positional_embedding_from_grid(embed_dim, grid)
-=======
-    pos_embed = get_2d_sincos_pos_embed_from_grid(embed_dim, grid)
->>>>>>> 889825af
     if cls_token:
         pos_embed = np.concatenate([np.zeros([1, embed_dim]), pos_embed], axis=0)
     return pos_embed
 
 
-<<<<<<< HEAD
+# TODO(guarin): Remove alias and rename function instead. get_2d_sincos_pos_embed
+# was introduced by ijepa while get_2d_sine_cosine_positional_embedding was introduced
+# by mae.
+get_2d_sincos_pos_embed = get_2d_sine_cosine_positional_embedding
+
+
 def get_2d_sine_cosine_positional_embedding_from_grid(
     embed_dim: int, grid: NDArray[np.float32]
 ) -> NDArray[np.float32]:
     """Generates 2D sine-cosine positional embedding from a grid.
 
     Code follows: https://github.com/facebookresearch/mae/blob/main/util/pos_embed.py
-=======
-def get_2d_sincos_pos_embed_from_grid(
-    embed_dim: int, grid: NDArray[np.int_]
-) -> NDArray[np.float_]:
-    """Returns 2D sin-cos embeddings grid. Code from [0].
-
-    - [0]: https://github.com/facebookresearch/ijepa
->>>>>>> 889825af
 
     Args:
         embed_dim:
             Embedding dimension.
         grid:
-<<<<<<< HEAD
             Grid of shape (2, grid_size, grid_size) with x and y coordinates.
     Returns:
         Positional embedding with shape (grid_size * grid_size, embed_dim).
@@ -741,62 +678,11 @@
     """Generates 1D sine-cosine positional embedding from positions.
 
     Code follows: https://github.com/facebookresearch/mae/blob/main/util/pos_embed.py
-=======
-            2-dimensional grid to embed.
-
-    Returns:
-        Positional embeddings array with size (grid_size * grid_size, embed_dim).
-    """
-    assert embed_dim % 2 == 0
-
-    # use half of dimensions to encode grid_h
-    emb_h = get_1d_sincos_pos_embed_from_grid(embed_dim // 2, grid[0])  # (H*W, D/2)
-    emb_w = get_1d_sincos_pos_embed_from_grid(embed_dim // 2, grid[1])  # (H*W, D/2)
-
-    emb = np.concatenate([emb_h, emb_w], axis=1)  # (H*W, D)
-    return emb
-
-
-def get_1d_sincos_pos_embed(
-    embed_dim: int, grid_size: int, cls_token: bool = False
-) -> NDArray[np.float_]:
-    """Returns 1D sin-cos embeddings. Code from [0].
-
-    - [0]: https://github.com/facebookresearch/ijepa
-
-    Args:
-        embed_dim:
-            Embedding dimension.
-        grid_size:
-            Grid height and width. Should usually be set to sqrt(sequence length).
-        cls_token:
-            If True, a positional embedding for the class token is prepended to the returned
-            embeddings.
-
-    Returns:
-        Positional embeddings array with size (grid_size, embed_dim) if cls_token is False.
-        If cls_token is True, a (1 + grid_size, embed_dim) array is returned.
-    """
-    grid = np.arange(grid_size, dtype=float)
-    pos_embed = get_1d_sincos_pos_embed_from_grid(embed_dim, grid)
-    if cls_token:
-        pos_embed = np.concatenate([np.zeros([1, embed_dim]), pos_embed], axis=0)
-    return pos_embed
-
-
-def get_1d_sincos_pos_embed_from_grid(
-    embed_dim: int, pos: NDArray[np.int_]
-) -> NDArray[np.float_]:
-    """Returns 1D sin-cos embeddings grid. Code from [0].
-
-    - [0]: https://github.com/facebookresearch/ijepa
->>>>>>> 889825af
 
     Args:
         embed_dim:
             Embedding dimension.
         pos:
-<<<<<<< HEAD
             Positions to be encoded with shape (N, M).
     Returns:
         Positional embedding with shape (N * M, embed_dim).
@@ -813,23 +699,4 @@
     emb_cos = np.cos(out)  # (N*M, embed_dim/2)
 
     emb = np.concatenate([emb_sin, emb_cos], axis=1)  # (N*M, embed_dim)
-=======
-            1-dimensional grid to embed.
-
-    Returns:
-        Positional embeddings array with size (grid_size, embed_dim).
-    """
-    assert embed_dim % 2 == 0
-    omega = np.arange(embed_dim // 2, dtype=float)
-    omega /= embed_dim / 2.0
-    omega = 1.0 / 10000**omega  # (D/2,)
-
-    pos = pos.reshape(-1)  # (M,)
-    out = np.einsum("m,d->md", pos, omega)  # (M, D/2), outer product
-
-    emb_sin = np.sin(out)  # (M, D/2)
-    emb_cos = np.cos(out)  # (M, D/2)
-
-    emb = np.concatenate([emb_sin, emb_cos], axis=1)  # (M, D)
->>>>>>> 889825af
     return emb